--- conflicted
+++ resolved
@@ -36,12 +36,8 @@
 
   @Override
   public void setServiceToolbar(@NotNull ServiceViewActionProvider actionManager) {
-<<<<<<< HEAD
-    myMainPanel.setToolbar(actionManager.createServiceToolbar(myMainPanel).getComponent());
-=======
     ActionToolbar toolbar = actionManager.createServiceToolbar(myMainPanel);
     myMainPanel.setToolbar(actionManager.wrapServiceToolbar(toolbar));
->>>>>>> 93b17785
   }
 
   @Override
